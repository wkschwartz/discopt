--- conflicted
+++ resolved
@@ -149,13 +149,8 @@
 		t[0] = 0;
 		int best = branch(t, 0, 0, 0, 0, items);
 		t[0] = 1;
-<<<<<<< HEAD
 		best = branch(t, 0, 0, 0, best, items);
-		assert objective() == best;
-=======
-		best = branch(t, 0, 0, 0, best);
 		optimal = objective() == best;
->>>>>>> caf820a8
 	}
 
 	// Return an upper bound for the value at the best leaf of this search node.
@@ -198,21 +193,11 @@
 		int newBest = Math.max(value, best);
 		if (i < n - 1) {
 			t[i + 1] = 0;
-<<<<<<< HEAD
-			int leftBest = branch(t, i + 1, value, weight, newBest, items);
-			newBest = newBest > leftBest ? newBest : leftBest;
-
-			t[i + 1] = 1;
-			int rightBest = branch(t, i + 1, value, weight, newBest, items);
-			newBest = newBest > rightBest ? newBest : rightBest;
-
-=======
-			newBest = Math.max(branch(t, i + 1, value, weight, newBest),
+			newBest = Math.max(branch(t, i + 1, value, weight, newBest, items),
 							   newBest);
 			t[i + 1] = 1;
-			newBest = Math.max(branch(t, i + 1, value, weight, newBest),
+			newBest = Math.max(branch(t, i + 1, value, weight, newBest, items),
 							   newBest);
->>>>>>> caf820a8
 			t[i + 1] = -1; // So we return t to caller like we found it
 		}
 		// Must include equality in case best came from higher up the branch
